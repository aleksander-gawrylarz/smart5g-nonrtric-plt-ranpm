--- conflicted
+++ resolved
@@ -88,11 +88,7 @@
         self.meas_entity_dist_name = ""
 
         self.prb_history = []
-<<<<<<< HEAD
-        self.switch_off = False
-=======
         self.switched_off = False
->>>>>>> 553205eb
         self.index = 0
         self.load_predictor = 'http://' + os.environ['LOAD_PREDICTOR'] + ':' + os.environ['LOAD_PREDICTOR_PORT'] + '/' + os.environ['LOAD_PREDICTOR_API']
 
@@ -102,7 +98,7 @@
         self.sdn_controller_address = os.environ['SDN_CONTROLLER_ADDRESS']
         self.sdn_controller_port = os.environ['SDN_CONTROLLER_PORT']
         self.sdn_controller_auth = (os.environ['SDN_CONTROLLER_USERNAME'], os.environ['SDN_CONTROLLER_PASSWORD'])
-        
+
     def work(self):
         policies = self.get_policies()
         if policies is None:
@@ -212,66 +208,12 @@
         status = status[:-2] + "] avg: "
         avg_prb = sum(self.cells[cell]["avg_prb_usage"] for cell in self.cells) / sum((self.cells[cell]['state'] != States.DISABLED) for cell in self.cells)
         status += f'{avg_prb:.3f}'
-<<<<<<< HEAD
-        # Maintain history of the prb usage. This is used for querying the model.
-        if not np.isnan(avg_prb):
-            self.prb_history.append(int(avg_prb))
-            log.info(f'New Value {(avg_prb)}')
-        else:
-            self.prb_history.append(40)
-        energy_all = (300 + 4 * 150) / 1e3
-        energy = (300 + (sum((self.cells[cell]['state'] != States.DISABLED) for cell in self.cells) - 1) * 150) / 1e3
-        energy_per_day = 24 * energy
-        energy_save = (energy_all - energy) * 24
-        status += f' (energy consumption: {energy:.2f}/{energy_all:.2f} W; per day: {energy_per_day:.2f} Wh; per day savings: {energy_save:.2f} Wh)'
-=======
 
         status += f', [candidate_prb]: {candidate_prb}, [candidate_total]: {candidate_total}'
 
->>>>>>> 553205eb
         log.info(status)
         return True
 
-<<<<<<< HEAD
-    def make_decision(self) :
-        if len(self.prb_history) < 10:
-            log.error("Insufficient data to make a prediction")
-            return
-
-        headers = {'Content-Type': 'application/json', 'Accept':'application/json'}
-        l1 = self.prb_history[:]
-        l1.append(self.index%144)
-        self.index = self.index + 1
-        l1.append(0)
-        l = json.dumps(l1)
-        rsp = requests.post(self.load_predictor, headers= headers, json=l)
-        r1 = rsp.json()
-        log.info(f'Query - {l1}')
-        prd = 0
-        i = 0
-        self.prb_history = self.prb_history[5:]
-        # Convert the prediction from string to int
-        while True: 
-            if r1[0][i] == " " or r1[0][i] == "." :
-                break
-            prd = prd*10 + int(r1[0][i])
-            i = i+1
-
-        log.info(f'Predicted load - {prd}')
-        # Hardcoding the cell-id here.
-        cell_id = "1454c001"
-        if prd < 80 and self.switch_off == False:
-            #Switch off capacity cell
-            self.cells[cell_id]['state'] = States.DISABLING
-            self.send_command_disable_cell(cell_id)
-            self.switch_off = True
-        elif prd > 80 and self.switch_off == True:
-            #Switch On capacity cell
-            self.cells[cell_id]['state'] = States.ENABLED
-            self.toggle_cell_administrative_state(cell_id, locked=False)
-            self.send_command_enable_cell(cell_id)
-            self.switch_off = False
-=======
     def make_decision(self):
         if len(self.prb_history) < 10:
             log.error("Insufficient data to make a prediction")
@@ -318,7 +260,6 @@
             self.disable_one_cell()
         else:
             log.info('Make cell on/off decision - no action - balance achieved.')
->>>>>>> 553205eb
 
     def toggle_cell_administrative_state(self, cell_id, locked):
         sOff='off' if locked else 'on'
@@ -330,15 +271,6 @@
         response = requests.put(url, auth=self.sdn_controller_auth, json=payload)
         log.info(f'Cell-{sOff} response status:{response.status_code}')
 
-<<<<<<< HEAD
-    
-    def send_command_enable_cell(self, cell_id):
-        log.info(f'Enabling cell with id {cell_id}')
-        self.delete_policy()
-        self.cells[cell_id]['policy_list'] = []
-
-    
-=======
     def set_tx_power(self, cell_id, power):
         log.info(f'Changing TxPower of cell {cell_id} to {power}')
         path_base = '/O1/CM/'
@@ -399,7 +331,6 @@
         self.send_command_disable_cell(cell_id)
         self.switched_off = True
 
->>>>>>> 553205eb
     def send_command_disable_cell(self, cell_id):
         cellLocalId = self.policyVariables[cell_id]['cellLocalId']
         mcc = self.policyVariables[cell_id]['mcc']
@@ -424,13 +355,7 @@
         log.info(f'Deleting policy with id: {policy_id}')
         try:
             requests.delete(self.a1_url +
-<<<<<<< HEAD
-                            '/A1-P/v2/policytypes/ORAN_TrafficSteeringPreference_2.0.0/policies/1000')
-            requests.delete(self.a1_url +
-                            '/A1-P/v2/policytypes/ORAN_TrafficSteeringPreference_2.0.0/policies/1001')
-=======
                             '/policytypes/ORAN_TrafficSteeringPreference_2.0.0/policies/' + policy_id)
->>>>>>> 553205eb
         except Exception as ex:
             log.error(ex)
 
